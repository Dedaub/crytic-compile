import subprocess
import os
import re
from pathlib import Path
import json
from .types import Type

from ..compiler.compiler import CompilerVersion
from .exceptions import InvalidCompilation
from ..utils.naming import extract_filename, extract_name, combine_filename_name, convert_filename

def is_vyper(target):
    return os.path.isfile(target) and target.endswith('.vy')

def compile(crytic_compile, target, **kwargs):

    crytic_compile.type = Type.VYPER

    vyper = kwargs.get('vyper', 'vyper')


    targets_json = _run_vyper(target, vyper)

    assert 'version' in targets_json
    crytic_compile.compiler_version = CompilerVersion(compiler="vyper",
                                                      version=targets_json['version'],
                                                      optimized=False)

    assert target in targets_json

    info = targets_json[target]
    contract_filename = convert_filename(target, _relative_to_short)

    contract_name = Path(target).parts[-1]

    crytic_compile.contracts_names.add(contract_name)
    crytic_compile.contracts_filenames[contract_name] = contract_filename
    crytic_compile.abis[contract_name] = info['abi']
    crytic_compile.bytecodes_init[contract_name] = info['bytecode'].replace('0x', '')
    crytic_compile.bytecodes_runtime[contract_name] = info['bytecode_runtime'].replace('0x', '')
    crytic_compile.srcmaps_init[contract_name] = []
    crytic_compile.srcmaps_runtime[contract_name] = []

    crytic_compile.filenames.add(contract_filename)
<<<<<<< HEAD

    ast = _get_vyper_ast(target, vyper)
    crytic_compile.asts[contract_filename.absolute] = ast
=======
    crytic_compile.asts[contract_filename.absolute] = {}
>>>>>>> c27b626e


def _run_vyper(filename, vyper, env=None, working_dir=None):
    if not os.path.isfile(filename):
        raise InvalidCompilation('{} does not exist (are you in the correct directory?)'.format(filename))

    cmd = [vyper, filename, "-f", "combined_json"]

    additional_kwargs = {'cwd': working_dir} if working_dir else {}
    try:
        process = subprocess.Popen(cmd, stdout=subprocess.PIPE, stderr=subprocess.PIPE,  env=env, **additional_kwargs)
    except Exception as e:
        raise InvalidCompilation(e)

    stdout, stderr = process.communicate()

    try:
        res = stdout.split(b'\n')
        res = res[-2]
        return json.loads(res)

    except json.decoder.JSONDecodeError:
        raise InvalidCompilation(f'Invalid vyper compilation\n{stderr}')

def _get_vyper_ast(filename, vyper, env=None, working_dir=None):
    if not os.path.isfile(filename):
        raise InvalidCompilation('{} does not exist (are you in the correct directory?)'.format(filename))

    cmd = [vyper, filename, "-f", "ast"]

    additional_kwargs = {'cwd': working_dir} if working_dir else {}
    try:
        process = subprocess.Popen(cmd, stdout=subprocess.PIPE, stderr=subprocess.PIPE,  env=env, **additional_kwargs)
    except Exception as e:
        raise InvalidCompilation(e)

    stdout, stderr = process.communicate()

    try:
        res = stdout.split(b'\n')
        res = res[-2]
        return json.loads(res)

    except json.decoder.JSONDecodeError:
        raise InvalidCompilation(f'Invalid vyper compilation\n{stderr}')



def _relative_to_short(relative):
    return relative

def is_dependency(_path):
    return False<|MERGE_RESOLUTION|>--- conflicted
+++ resolved
@@ -42,13 +42,10 @@
     crytic_compile.srcmaps_runtime[contract_name] = []
 
     crytic_compile.filenames.add(contract_filename)
-<<<<<<< HEAD
 
     ast = _get_vyper_ast(target, vyper)
     crytic_compile.asts[contract_filename.absolute] = ast
-=======
-    crytic_compile.asts[contract_filename.absolute] = {}
->>>>>>> c27b626e
+
 
 
 def _run_vyper(filename, vyper, env=None, working_dir=None):
