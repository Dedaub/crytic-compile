"""
Truffle platform
"""
import logging
import os
import shutil
import subprocess
from pathlib import Path
from typing import TYPE_CHECKING, List

from crytic_compile.platform.abstract_platform import AbstractPlatform
from crytic_compile.platform.types import Type
<<<<<<< HEAD
from .hardhat import hardhat_like_parsing
=======
from crytic_compile.utils.naming import convert_filename
from crytic_compile.utils.natspec import Natspec
from crytic_compile.utils.subprocess import run
>>>>>>> fe7aadf8

# Handle cycle
if TYPE_CHECKING:
    from crytic_compile import CryticCompile

LOGGER = logging.getLogger("CryticCompile")


class Foundry(AbstractPlatform):
    """
    Foundry platform
    """

    NAME = "Foundry"
    PROJECT_URL = "https://github.com/gakonst/foundry"
    TYPE = Type.FOUNDRY

    # pylint: disable=too-many-locals,too-many-statements,too-many-branches
    def compile(self, crytic_compile: "CryticCompile", **kwargs: str) -> None:
        """Compile

        Args:
            crytic_compile (CryticCompile): CryticCompile object to populate
            **kwargs: optional arguments. Used: "foundry_ignore_compile", "foundry_out_directory"

        """

        ignore_compile = kwargs.get("foundry_ignore_compile", False) or kwargs.get(
            "ignore_compile", False
        )

        out_directory = kwargs.get("foundry_out_directory", "out")

        if ignore_compile:
            LOGGER.info(
                "--ignore-compile used, if something goes wrong, consider removing the ignore compile flag"
            )

        if not ignore_compile:
            cmd = [
                "forge",
                "build",
                "--build-info",
                "--force",
            ]

            LOGGER.info(
                "'%s' running",
                " ".join(cmd),
            )

            with subprocess.Popen(
                cmd,
                stdout=subprocess.PIPE,
                stderr=subprocess.PIPE,
                cwd=self._target,
                executable=shutil.which(cmd[0]),
            ) as process:

                stdout_bytes, stderr_bytes = process.communicate()
                stdout, stderr = (
                    stdout_bytes.decode(),
                    stderr_bytes.decode(),
                )  # convert bytestrings to unicode strings

                LOGGER.info(stdout)
                if stderr:
                    LOGGER.error(stderr)

        build_directory = Path(
            self._target,
            out_directory,
            "build-info",
        )

<<<<<<< HEAD
        hardhat_like_parsing(crytic_compile, self._target, build_directory, self._target)
=======
    def clean(self, **kwargs: str) -> None:
        """Clean compilation artifacts

        Args:
            **kwargs: optional arguments.
        """

        ignore_compile = kwargs.get("foundry_ignore_compile", False) or kwargs.get(
            "ignore_compile", False
        )

        if ignore_compile:
            return

        run(["forge", "clean"], cwd=self._target)
>>>>>>> fe7aadf8

    @staticmethod
    def is_supported(target: str, **kwargs: str) -> bool:
        """Check if the target is a foundry project

        Args:
            target (str): path to the target
            **kwargs: optional arguments. Used: "foundry_ignore"

        Returns:
            bool: True if the target is a foundry project
        """
        if kwargs.get("foundry_ignore", False):
            return False

        return os.path.isfile(os.path.join(target, "foundry.toml"))

    # pylint: disable=no-self-use
    def is_dependency(self, path: str) -> bool:
        """Check if the path is a dependency

        Args:
            path (str): path to the target

        Returns:
            bool: True if the target is a dependency
        """
        if path in self._cached_dependencies:
            return self._cached_dependencies[path]
        ret = "lib" in Path(path).parts
        self._cached_dependencies[path] = ret
        return ret

    # pylint: disable=no-self-use
    def _guessed_tests(self) -> List[str]:
        """Guess the potential unit tests commands

        Returns:
            List[str]: The guessed unit tests commands
        """
        return ["forge test"]<|MERGE_RESOLUTION|>--- conflicted
+++ resolved
@@ -10,13 +10,8 @@
 
 from crytic_compile.platform.abstract_platform import AbstractPlatform
 from crytic_compile.platform.types import Type
-<<<<<<< HEAD
 from .hardhat import hardhat_like_parsing
-=======
-from crytic_compile.utils.naming import convert_filename
-from crytic_compile.utils.natspec import Natspec
 from crytic_compile.utils.subprocess import run
->>>>>>> fe7aadf8
 
 # Handle cycle
 if TYPE_CHECKING:
@@ -92,9 +87,8 @@
             "build-info",
         )
 
-<<<<<<< HEAD
         hardhat_like_parsing(crytic_compile, self._target, build_directory, self._target)
-=======
+
     def clean(self, **kwargs: str) -> None:
         """Clean compilation artifacts
 
@@ -110,7 +104,6 @@
             return
 
         run(["forge", "clean"], cwd=self._target)
->>>>>>> fe7aadf8
 
     @staticmethod
     def is_supported(target: str, **kwargs: str) -> bool:
