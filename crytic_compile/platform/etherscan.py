"""
Etherscan platform.
"""

import json
import logging
import os
import re
import urllib.request
from json.decoder import JSONDecodeError
from pathlib import Path, PurePosixPath
from typing import TYPE_CHECKING, Dict, List, Union, Tuple, Optional

from crytic_compile.compilation_unit import CompilationUnit
from crytic_compile.compiler.compiler import CompilerVersion
from crytic_compile.platform import solc_standard_json
from crytic_compile.platform.abstract_platform import AbstractPlatform
from crytic_compile.platform.exceptions import InvalidCompilation
from crytic_compile.platform.types import Type
from crytic_compile.utils.naming import Filename

# Cycle dependency

if TYPE_CHECKING:
    from crytic_compile import CryticCompile

LOGGER = logging.getLogger("CryticCompile")


ETHERSCAN_BASE = "https://api%s/api?module=contract&action=getsourcecode&address=%s"

ETHERSCAN_BASE_BYTECODE = "https://%s/address/%s#code"

SUPPORTED_NETWORK = {
    # Key, (prefix_base, perfix_bytecode)
    "mainet:": (".etherscan.io", "etherscan.io"),
    "optim:": ("-optimistic.etherscan.io", "optimistic.etherscan.io"),
    "ropsten:": ("-ropsten.etherscan.io", "ropsten.etherscan.io"),
    "kovan:": ("-kovan.etherscan.io", "kovan.etherscan.io"),
    "rinkeby:": ("-rinkeby.etherscan.io", "rinkeby.etherscan.io"),
    "goerli:": ("-goerli.etherscan.io", "goerli.etherscan.io"),
    "tobalaba:": ("-tobalaba.etherscan.io", "tobalaba.etherscan.io"),
    "bsc:": (".bscscan.com", "bscscan.com"),
    "testnet.bsc:": ("-testnet.bscscan.com", "testnet.bscscan.com"),
    "arbi:": (".arbiscan.io", "arbiscan.io"),
    "testnet.arbi:": ("-testnet.arbiscan.io", "testnet.arbiscan.io"),
    "poly:": (".polygonscan.com", "polygonscan.com"),
    "mumbai:": ("-testnet.polygonscan.com", "testnet.polygonscan.com"),
    "avax:": (".snowtrace.io", "snowtrace.io"),
    "testnet.avax:": ("-testnet.snowtrace.io", "testnet.snowtrace.io"),
    "ftm:": (".ftmscan.com", "ftmscan.com"),
}


def _handle_bytecode(crytic_compile: "CryticCompile", target: str, result_b: bytes) -> None:
    """Parse the bytecode and populate CryticCompile info

    Args:
        crytic_compile (CryticCompile): Associate CryticCompile object
        target (str): path to the target
        result_b (bytes): text containing the bytecode
    """

    # There is no direct API to get the bytecode from etherscan
    # The page changes from time to time, we use for now a simple parsing, it will not be robust
    begin = """Search Algorithm">\nSimilar Contracts</button>\n"""
    begin += """<div id="dividcode">\n<pre class=\'wordwrap\' style=\'height: 15pc;\'>0x"""
    result = result_b.decode("utf8")
    # Removing everything before the begin string
    result = result[result.find(begin) + len(begin) :]
    bytecode = result[: result.find("<")]

    contract_name = f"Contract_{target}"

    contract_filename = Filename(absolute="", relative="", short="", used="")

    compilation_unit = CompilationUnit(crytic_compile, str(target))

    source_unit = compilation_unit.create_source_unit(contract_filename)

    source_unit.contracts_names.add(contract_name)
    compilation_unit.filename_to_contracts[contract_filename].add(contract_name)
    source_unit.abis[contract_name] = {}
    source_unit.bytecodes_init[contract_name] = bytecode
    source_unit.bytecodes_runtime[contract_name] = ""
    source_unit.srcmaps_init[contract_name] = []
    source_unit.srcmaps_runtime[contract_name] = []

    compilation_unit.compiler_version = CompilerVersion(
        compiler="unknown", version="", optimized=False
    )

    crytic_compile.bytecode_only = True


# def _etherscan_single_file():


def _handle_single_file(
    source_code: str, addr: str, prefix: Optional[str], contract_name: str, export_dir: str
) -> str:
    """Handle a result with a single file

    Args:
        source_code (str): source code
        addr (str): contract address
        prefix (Optional[str]): used to separate different chains
        contract_name (str): contract name
        export_dir (str): directory where the code will be saved

    Returns:
        str: filename containing the source code
    """
    if prefix:
        filename = os.path.join(export_dir, f"{addr}{prefix}-{contract_name}.sol")
    else:
        filename = os.path.join(export_dir, f"{addr}-{contract_name}.sol")

    with open(filename, "w", encoding="utf8") as file_desc:
        file_desc.write(source_code)

    return filename


def _handle_multiple_files(
    dict_source_code: Dict, addr: str, prefix: Optional[str], contract_name: str, export_dir: str
) -> Tuple[List[str], str]:
    """Handle a result with a multiple files. Generate multiple Solidity files

    Args:
        dict_source_code (Dict): dict result from etherscan
        addr (str): contract address
        prefix (Optional[str]): used to separate different chains
        contract_name (str): contract name
        export_dir (str): directory where the code will be saved

    Returns:
        Tuple[List[str], str]: filesnames, directory, where target_filename is the main file
    """
    if prefix:
        directory = os.path.join(export_dir, f"{addr}{prefix}-{contract_name}")
    else:
        directory = os.path.join(export_dir, f"{addr}-{contract_name}")

    if "sources" in dict_source_code:
        # etherscan might return an object with a sources prop, which contains an object with contract names as keys
        source_codes = dict_source_code["sources"]
    else:
        # or etherscan might return an object with contract names as keys
        source_codes = dict_source_code

    filtered_paths: List[str] = []
    for filename, source_code in source_codes.items():
<<<<<<< HEAD
        path_filename = Path(filename)
        # https://etherscan.io/address/0x19bb64b80cbf61e61965b0e5c2560cc7364c6546#code has an import of erc721a/contracts/ERC721A.sol
        # if the full path is lost then won't compile 
        if "contracts" == path_filename.parts[0] and not filename.startswith("@"):
            path_filename = Path(*path_filename.parts[path_filename.parts.index("contracts") :])
=======
        path_filename = PurePosixPath(filename)
        if "contracts" in path_filename.parts and not filename.startswith("@"):
            path_filename = PurePosixPath(
                *path_filename.parts[path_filename.parts.index("contracts") :]
            )

        # Convert "absolute" paths such as "/interfaces/IFoo.sol" into relative ones.
        # This is needed due to the following behavior from pathlib.Path:
        # > When several absolute paths are given, the last is taken as an anchor
        # We need to make sure this is relative, so that Path(directory, ...) remains anchored to directory
        if path_filename.is_absolute():
            path_filename = PurePosixPath(*path_filename.parts[1:])
>>>>>>> 441cabd9

        filtered_paths.append(path_filename.as_posix())
        path_filename_disk = Path(directory, path_filename)

        if not os.path.exists(path_filename_disk.parent):
            os.makedirs(path_filename_disk.parent)
        with open(path_filename_disk, "w", encoding="utf8") as file_desc:
            file_desc.write(source_code["content"])

    return list(filtered_paths), directory


class Etherscan(AbstractPlatform):
    """
    Etherscan platform
    """

    NAME = "Etherscan"
    PROJECT_URL = "https://etherscan.io/"
    TYPE = Type.ETHERSCAN

    # pylint: disable=too-many-locals,too-many-branches,too-many-statements
    def compile(self, crytic_compile: "CryticCompile", **kwargs: str) -> None:
        """Run the compilation

        Args:
            crytic_compile (CryticCompile): Associated CryticCompile object
            **kwargs: optional arguments. Used "solc", "etherscan_only_source_code", "etherscan_only_bytecode",
                "etherscan_api_key", "export_dir"

        Raises:
            InvalidCompilation: if etherscan returned an error, or its results were not correctly parsed
        """

        target = self._target

        if target.startswith(tuple(SUPPORTED_NETWORK)):
            prefix: Union[None, str] = SUPPORTED_NETWORK[target[: target.find(":") + 1]][0]
            prefix_bytecode = SUPPORTED_NETWORK[target[: target.find(":") + 1]][1]
            addr = target[target.find(":") + 1 :]
            etherscan_url = ETHERSCAN_BASE % (prefix, addr)
            etherscan_bytecode_url = ETHERSCAN_BASE_BYTECODE % (prefix_bytecode, addr)

        else:
            etherscan_url = ETHERSCAN_BASE % (".etherscan.io", target)
            etherscan_bytecode_url = ETHERSCAN_BASE_BYTECODE % ("etherscan.io", target)
            addr = target
            prefix = None

        only_source = kwargs.get("etherscan_only_source_code", False)
        only_bytecode = kwargs.get("etherscan_only_bytecode", False)

        etherscan_api_key = kwargs.get("etherscan_api_key", None)
        arbiscan_api_key = kwargs.get("arbiscan_api_key", None)
        polygonscan_api_key = kwargs.get("polygonscan_api_key", None)
        test_polygonscan_api_key = kwargs.get("test_polygonscan_api_key", None)
        avax_api_key = kwargs.get("avax_api_key", None)
        ftmscan_api_key = kwargs.get("ftmscan_api_key", None)
        bscan_api_key = kwargs.get("bscan_api_key", None)
        optim_api_key = kwargs.get("optim_api_key", None)

        export_dir = kwargs.get("export_dir", "crytic-export")
        export_dir = os.path.join(
            export_dir, kwargs.get("etherscan_export_dir", "etherscan-contracts")
        )

        if etherscan_api_key and "etherscan" in etherscan_url:
            etherscan_url += f"&apikey={etherscan_api_key}"
            etherscan_bytecode_url += f"&apikey={etherscan_api_key}"
        if arbiscan_api_key and "arbiscan" in etherscan_url:
            etherscan_url += f"&apikey={arbiscan_api_key}"
            etherscan_bytecode_url += f"&apikey={arbiscan_api_key}"
        if polygonscan_api_key and "polygonscan" in etherscan_url:
            etherscan_url += f"&apikey={polygonscan_api_key}"
            etherscan_bytecode_url += f"&apikey={polygonscan_api_key}"
        if test_polygonscan_api_key and "polygonscan" in etherscan_url:
            etherscan_url += f"&apikey={test_polygonscan_api_key}"
            etherscan_bytecode_url += f"&apikey={test_polygonscan_api_key}"
        if avax_api_key and "snowtrace" in etherscan_url:
            etherscan_url += f"&apikey={avax_api_key}"
            etherscan_bytecode_url += f"&apikey={avax_api_key}"
        if ftmscan_api_key and "ftmscan" in etherscan_url:
            etherscan_url += f"&apikey={ftmscan_api_key}"
            etherscan_bytecode_url += f"&apikey={ftmscan_api_key}"
        if bscan_api_key and "bscscan" in etherscan_url:
            etherscan_url += f"&apikey={bscan_api_key}"
            etherscan_bytecode_url += f"&apikey={bscan_api_key}"
        if optim_api_key and "optim" in etherscan_url:
            etherscan_url += f"&apikey={optim_api_key}"
            etherscan_bytecode_url += f"&apikey={optim_api_key}"

        source_code: str = ""
        result: Dict[str, Union[bool, str, int]] = {}
        contract_name: str = ""

        if not only_bytecode:
            if "polygon" in etherscan_url:
                # build object with headers, then send request
                new_etherscan_url = urllib.request.Request(
                    etherscan_url, headers={"User-Agent": "Mozilla/5.0"}
                )
                with urllib.request.urlopen(new_etherscan_url) as response:
                    html = response.read()
            else:
                with urllib.request.urlopen(etherscan_url) as response:
                    html = response.read()

            info = json.loads(html)

            if "result" in info and info["result"] == "Max rate limit reached":
                LOGGER.error("Etherscan API rate limit exceeded")
                raise InvalidCompilation("Etherscan api rate limit exceeded")

            if "message" not in info:
                LOGGER.error("Incorrect etherscan request")
                raise InvalidCompilation("Incorrect etherscan request " + etherscan_url)

            if not info["message"].startswith("OK"):
                LOGGER.error("Contract has no public source code")
                raise InvalidCompilation("Contract has no public source code: " + etherscan_url)

            if "result" not in info:
                LOGGER.error("Contract has no public source code")
                raise InvalidCompilation("Contract has no public source code: " + etherscan_url)

            result = info["result"][0]
            # Assert to help mypy
            assert isinstance(result["SourceCode"], str)
            assert isinstance(result["ContractName"], str)
            source_code = result["SourceCode"]
            contract_name = result["ContractName"]

        if source_code == "" and not only_source:
            LOGGER.info("Source code not available, try to fetch the bytecode only")

            req = urllib.request.Request(
                etherscan_bytecode_url, headers={"User-Agent": "Mozilla/5.0"}
            )
            with urllib.request.urlopen(req) as response:
                html = response.read()

            _handle_bytecode(crytic_compile, target, html)
            return

        if source_code == "":
            LOGGER.error("Contract has no public source code")
            raise InvalidCompilation("Contract has no public source code: " + etherscan_url)

        if not os.path.exists(export_dir):
            os.makedirs(export_dir)

        # Assert to help mypy
        assert isinstance(result["CompilerVersion"], str)

        compiler_version = re.findall(
            r"\d+\.\d+\.\d+", _convert_version(result["CompilerVersion"])
        )[0]

        optimization_used: bool = result["OptimizationUsed"] == "1"

        optimize_runs = None
        if optimization_used:
            optimize_runs = int(result["Runs"])

        working_dir: Optional[str] = None

        try:
            # etherscan might return an object with two curly braces, {{ content }}
            dict_source_code = json.loads(source_code[1:-1])
            filenames, working_dir = _handle_multiple_files(
                dict_source_code, addr, prefix, contract_name, export_dir
            )
        except JSONDecodeError:
            try:
                # or etherscan might return an object with single curly braces, { content }
                dict_source_code = json.loads(source_code)
                filenames, working_dir = _handle_multiple_files(
                    dict_source_code, addr, prefix, contract_name, export_dir
                )
            except JSONDecodeError:
                filenames = [
                    _handle_single_file(source_code, addr, prefix, contract_name, export_dir)
                ]

        compilation_unit = CompilationUnit(crytic_compile, contract_name)

        compilation_unit.compiler_version = CompilerVersion(
            compiler=kwargs.get("solc", "solc"),
            version=compiler_version,
            optimized=optimization_used,
            optimize_runs=optimize_runs,
        )
        compilation_unit.compiler_version.look_for_installed_version()

        solc_standard_json.standalone_compile(filenames, compilation_unit, working_dir=working_dir)

    @staticmethod
    def is_supported(target: str, **kwargs: str) -> bool:
        """Check if the target is a etherscan project

        Args:
            target (str): path to the target
            **kwargs: optional arguments. Used "etherscan_ignore"

        Returns:
            bool: True if the target is a etherscan project
        """
        etherscan_ignore = kwargs.get("etherscan_ignore", False)
        if etherscan_ignore:
            return False
        if target.startswith(tuple(SUPPORTED_NETWORK)):
            target = target[target.find(":") + 1 :]
        return bool(re.match(r"^\s*0x[a-zA-Z0-9]{40}\s*$", target))

    def is_dependency(self, _path: str) -> bool:
        """Check if the path is a dependency

        Args:
            _path (str): path to the target

        Returns:
            bool: True if the target is a dependency
        """
        return False

    def _guessed_tests(self) -> List[str]:
        """Guess the potential unit tests commands

        Returns:
            List[str]: The guessed unit tests commands
        """
        return []


def _convert_version(version: str) -> str:
    """Convert the compiler version

    Args:
        version (str): original version

    Returns:
        str: converted version
    """
    return version[1 : version.find("+")]


def _relative_to_short(relative: Path) -> Path:
    """Translate relative path to short (do nothing for etherscan)

    Args:
        relative (Path): path to the target

    Returns:
        Path: Translated path
    """
    return relative<|MERGE_RESOLUTION|>--- conflicted
+++ resolved
@@ -151,15 +151,10 @@
 
     filtered_paths: List[str] = []
     for filename, source_code in source_codes.items():
-<<<<<<< HEAD
-        path_filename = Path(filename)
+        path_filename = PurePosixPath(filename)
         # https://etherscan.io/address/0x19bb64b80cbf61e61965b0e5c2560cc7364c6546#code has an import of erc721a/contracts/ERC721A.sol
         # if the full path is lost then won't compile 
         if "contracts" == path_filename.parts[0] and not filename.startswith("@"):
-            path_filename = Path(*path_filename.parts[path_filename.parts.index("contracts") :])
-=======
-        path_filename = PurePosixPath(filename)
-        if "contracts" in path_filename.parts and not filename.startswith("@"):
             path_filename = PurePosixPath(
                 *path_filename.parts[path_filename.parts.index("contracts") :]
             )
@@ -170,7 +165,6 @@
         # We need to make sure this is relative, so that Path(directory, ...) remains anchored to directory
         if path_filename.is_absolute():
             path_filename = PurePosixPath(*path_filename.parts[1:])
->>>>>>> 441cabd9
 
         filtered_paths.append(path_filename.as_posix())
         path_filename_disk = Path(directory, path_filename)
