--- conflicted
+++ resolved
@@ -14,11 +14,7 @@
     version="0.3.4",
     packages=find_packages(),
     python_requires=">=3.8",
-<<<<<<< HEAD
-    install_requires=["pycryptodome>=3.4.6", "cbor2", "solc-select>=v1.0.2", "toml>=0.10.2"],
-=======
-    install_requires=["pycryptodome>=3.4.6", "cbor2", "solc-select>=v1.0.4"],
->>>>>>> 821d6fe1
+    install_requires=["pycryptodome>=3.4.6", "cbor2", "solc-select>=v1.0.4", "toml>=0.10.2"],
     extras_require={
         "test": [
             "pytest",
