--- conflicted
+++ resolved
@@ -13,13 +13,8 @@
     author="Trail of Bits",
     version="0.2.5",
     packages=find_packages(),
-<<<<<<< HEAD
-    python_requires=">=3.6",
-    install_requires=["pycryptodome>=3.4.6"],
-=======
     python_requires=">=3.8",
     install_requires=["pysha3>=1.0.2"],
->>>>>>> a2c71477
     license="AGPL-3.0",
     long_description=long_description,
     package_data={"crytic_compile": ["py.typed"]},
