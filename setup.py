"""
CryticCompile package installation
"""
from setuptools import find_packages, setup

with open("README.md", "r", encoding="utf8") as f:
    long_description = f.read()

setup(
    name="crytic-compile",
    description="Util to facilitate smart contracts compilation.",
    url="https://github.com/crytic/crytic-compile",
    author="Trail of Bits",
    version="0.3.4",
    packages=find_packages(),
<<<<<<< HEAD
    # Python 3.12.0 on Windows suffers from https://github.com/python/cpython/issues/109590
    # breaking some of our integrations. The issue is fixed in 3.12.1
    python_requires=">=3.8,!=3.12.0",
    install_requires=["pycryptodome>=3.4.6", "cbor2", "solc-select>=v1.0.4", "toml>=0.10.2"],
=======
    python_requires=">=3.8",
    install_requires=["pycryptodome>=3.4.6", "cbor2", "solc-select>=v1.0.4"],
>>>>>>> ad6dedcc
    extras_require={
        "test": [
            "pytest",
            "pytest-cov",
        ],
        "lint": [
            "black==22.3.0",
            "pylint==2.13.4",
            "mypy==0.942",
            "darglint==1.8.0",
        ],
        "doc": [
            "pdoc",
        ],
        "dev": [
            "crytic-compile[test,doc,lint]",
        ],
    },
    license="AGPL-3.0",
    long_description=long_description,
    long_description_content_type="text/markdown",
    package_data={"crytic_compile": ["py.typed"]},
    entry_points={"console_scripts": ["crytic-compile = crytic_compile.__main__:main"]},
)<|MERGE_RESOLUTION|>--- conflicted
+++ resolved
@@ -13,15 +13,10 @@
     author="Trail of Bits",
     version="0.3.4",
     packages=find_packages(),
-<<<<<<< HEAD
     # Python 3.12.0 on Windows suffers from https://github.com/python/cpython/issues/109590
     # breaking some of our integrations. The issue is fixed in 3.12.1
     python_requires=">=3.8,!=3.12.0",
-    install_requires=["pycryptodome>=3.4.6", "cbor2", "solc-select>=v1.0.4", "toml>=0.10.2"],
-=======
-    python_requires=">=3.8",
     install_requires=["pycryptodome>=3.4.6", "cbor2", "solc-select>=v1.0.4"],
->>>>>>> ad6dedcc
     extras_require={
         "test": [
             "pytest",
